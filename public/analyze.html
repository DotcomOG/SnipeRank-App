
<!-- analyze.html — v2.4.5 (each item = 3 sentences; LLM = 1 paragraph) -->
<!-- - Fetches from /report?report=analyze -->
<!-- - Dynamic content only; no static filler -->
<!DOCTYPE html>
<html lang="en">
<head>
<<<<<<< HEAD
  <!-- Analyze — dynamic short report -->
  <meta charset="UTF-8" />
  <meta name="viewport" content="width=device-width, initial-scale=1.0"/>
  <title>SnipeRank — AI SEO Analysis Results</title>

=======
    <!-- Analyze short report (paragraph bullets, 2-paragraph LLM) Claude -->
    
  <meta charset="UTF-8" />
  <meta name="viewport" content="width=device-width, initial-scale=1.0"/>
  <title>SnipeRank â€" AI SEO Analysis Results</title>
>>>>>>> 85768363
  <style>
    :root{
      --max-width:760px; --pad-v:3vh; --pad-h:2rem;
      --muted:#666; --border:#e5e5e5;
      --sr-radius:16px; --sr-border:#e6e6e9; --sr-shadow:0 10px 30px rgba(0,0,0,.12);
      --sr-text:#111; --sr-muted:#5b5b66; --sr-bg:#fff; --sr-pill-bg:#fafafb; --sr-gap:16px;
    }
    *{box-sizing:border-box}
    body{font-family:-apple-system,BlinkMacSystemFont,'Segoe UI',Helvetica,Arial,sans-serif;background:#fff;color:#000;margin:0;padding:var(--pad-v) var(--pad-h);max-width:var(--max-width);margin-inline:auto;display:flex;flex-direction:column;align-items:flex-start}
    h1{font-size:4rem;font-weight:700;margin:0 0 .25em;line-height:1;letter-spacing:-1px;background:linear-gradient(135deg,#000 0%,#3182CE 100%);-webkit-background-clip:text;-webkit-text-fill-color:transparent;background-clip:text}
    h2{font-size:1.6rem;font-weight:700;margin:0 0 1rem}
    p{font-size:1.075rem;line-height:1.65;margin:0 0 1rem}

    .info-row{width:100%;display:flex;gap:1rem;align-items:center;justify-content:space-between;margin:.25rem 0 1rem}
    .powered-by,.for-url{color:var(--muted);font-size:.95rem}
    .powered-by a{color:#3182CE;text-decoration:none;font-weight:600}
    .for-url strong{color:#000}

    .card{width:100%;border:1px solid var(--border);border-radius:12px;box-shadow:0 1px 2px rgba(0,0,0,.04);background:#fff}
    .score-card{padding:1rem;margin-bottom:2.25rem}
    .score-top{display:flex;align-items:center;gap:.75rem;justify-content:space-between;flex-wrap:wrap}
    .score-main{display:flex;align-items:baseline;gap:.5rem}
    .score-number{font-size:2.25rem;font-weight:800}
    .score-band{color:var(--muted);font-size:.95rem}
    .btn-row{display:flex;gap:.5rem;align-items:center}
    .btn-ghost{border:1px solid #111;background:#fff;color:#111;padding:.55rem .9rem;border-radius:8px;cursor:pointer;font-weight:700;font-size:.95rem;transition:.2s}
    .btn-ghost:hover{background:#f2f2f2}
    .pillars{display:grid;grid-template-columns:1fr 1fr;gap:.75rem;margin-top:.75rem}
    .pillar{border:1px solid var(--border);border-radius:10px;padding:.6rem .75rem;display:flex;align-items:center;justify-content:space-between;font-size:.98rem;background:#fff}
    .pillar .label{font-weight:600}
    .badge{font-weight:700;padding:.2rem .5rem;border-radius:999px;border:1px solid var(--border);font-size:.85rem;background:#fafafa}
    .highlights{margin-top:.9rem;padding-top:.9rem;border-top:1px dashed var(--border)}
    .highlights h4{margin:0 0 .55rem;font-size:1.2rem;font-weight:800}
    .highlights ul{margin:0;padding-left:1rem}
    .highlights li{margin:.45rem 0;line-height:1.5}

    #summary-results .section-title{font-size:1.25rem!important;font-weight:700!important;margin:2rem 0 .6rem!important}
    #summary-results p{line-height:1.65!important;margin:0 0 .9rem!important;font-size:1.02rem!important}
    #summary-results ul{margin:0 0 1.1rem 1.1rem!important;padding-left:.2rem!important;list-style:disc!important}
    #summary-results li{line-height:1.6!important;margin:.55rem 0!important;font-size:1.02rem!important}

    .llm-insights{margin:.4rem 0 1.2rem}
    .llm-row{display:grid;grid-template-columns:auto 1fr;gap:.8rem 1rem;align-items:start;padding:.8rem 0;border-bottom:1px dashed var(--border)}
    .llm-row:last-child{border-bottom:0}
    .llm-logo{display:flex;align-items:center;justify-content:center;min-width:42px;height:32px}
    .llm-logo img{height:28px;width:auto;display:block;object-fit:contain;max-width:110px}
    .llm-fallback{display:inline-flex;align-items:center;justify-content:center;height:28px;padding:0 .75rem;border:1px solid var(--border);border-radius:6px;font-size:.85rem;font-weight:600;color:#333;background:#f8f9fa}

    .report-section{width:100%;margin:2.5rem 0}
    .form-grid{display:grid;grid-template-columns:1fr 1fr;gap:1rem;margin-bottom:1rem}
    input,textarea{width:100%;padding:.75rem 1rem;border:1px solid #ddd;border-radius:8px;font-size:1rem;font-family:inherit;transition:border-color .2s}
    input:focus,textarea:focus{outline:none;border-color:#3182CE}
    textarea{resize:vertical;min-height:100px}
    .btn-primary{background:#dc3545;color:#fff;border:none;padding:.85rem 2rem;border-radius:8px;font-size:1.05rem;font-weight:600;cursor:pointer;transition:.2s;display:inline-block;text-decoration:none;text-align:center;margin:1rem 0}
    .btn-primary:hover{background:#c82333}
    .form-button-wrapper{text-align:center;margin:1.5rem 0}

    .footer{width:100%;text-align:center;padding:2rem 0 1rem;margin-top:3rem;border-top:1px solid var(--border);color:#666;font-size:.9rem}

<<<<<<< HEAD
    .sr-modal{position:fixed;inset:0;display:none;z-index:9999}
    .sr-modal[aria-hidden="false"]{display:block}
    .sr-modal__backdrop{position:absolute;inset:0;background:rgba(0,0,0,.3)}
    .sr-modal__panel{position:relative;max-width:720px;width:calc(100% - 32px);margin:6vh auto;background:var(--sr-bg);color:var(--sr-text);border:1px solid var(--sr-border);border-radius:var(--sr-radius);box-shadow:var(--sr-shadow);padding:20px;max-height:90vh;overflow-y:auto}
    .sr-modal__close{position:absolute;top:10px;right:10px;border:1px solid var(--sr-border);background:#fff;border-radius:999px;width:32px;height:32px;line-height:28px;font-size:18px;cursor:pointer;text-align:center}
    .sr-modal__header h2{margin:0 0 4px;font-size:18px;font-weight:700}
    .sr-modal__sub{margin:0 0 12px;color:var(--sr-muted);font-size:14px;line-height:1.35}
    .sr-pill{background:var(--sr-pill-bg);border:1px solid var(--sr-border);border-radius:12px;padding:12px 14px;margin-bottom:var(--sr-gap)}
    .sr-pill__title{margin:0 0 6px;font-size:15px;font-weight:700}
    .sr-list{margin:0;padding-left:18px}
    .sr-list li{margin:6px 0;line-height:1.35}
    .sr-modal__fineprint{margin-top:8px;color:var(--sr-muted);font-size:12px;line-height:1.3;border-top:1px dashed var(--sr-border);padding-top:10px}

    @media(max-width:600px){.pillars{grid-template-columns:1fr}h1{font-size:3rem}.form-grid{grid-template-columns:1fr}}
=======
    /* Form styling fixes */
    input,textarea{width:100%;padding:.75rem 1rem;border:1px solid #ddd;border-radius:8px;font-size:1rem;font-family:inherit;transition:border-color .2s}
    input:focus,textarea:focus{outline:none;border-color:#3182CE}
    textarea{resize:vertical;min-height:100px}

    @media(max-width:600px){.pillars{grid-template-columns:1fr}h1{font-size:3rem}}
>>>>>>> 85768363
  </style>
</head>
<body>
  <h1>SnipeRank</h1>
  <h2>AI SEO Analysis Results</h2>

  <div class="info-row">
    <div class="powered-by">Powered by <a href="https://quontora.com" target="_blank" rel="noopener">quontora</a></div>
    <div class="for-url">Analysis for: <strong id="current-url">â€"</strong></div>
  </div>

  <section class="card score-card" id="scoreCard" aria-live="polite">
    <div class="score-top">
      <div class="score-main">
        <div class="score-number" id="scoreNumber">â€"</div>
        <div class="score-band" id="scoreBand">Calculatingâ€¦</div>
      </div>
      <div class="btn-row">
        <button class="btn-ghost" type="button" data-open="sr-modal">View Scoring Methodology</button>
        <button class="btn-ghost" id="copyLLMBtn" type="button">Copy Shareable Summary</button>
      </div>
    </div>
    <div class="pillars" id="pillarsGrid"></div>
    <div class="highlights" id="highlightsBlock" hidden>
      <h4>Highlights</h4>
      <ul id="highlightsList"></ul>
    </div>
  </section>

  <section id="summary-results">
<<<<<<< HEAD
    <p style="text-align:center;color:gray;">Loading analysis...</p>
  </section>

  <!-- Lead form (Analyze keeps the form) -->
  <section class="report-section">
    <h3>Get Your Full Report</h3>
    <form id="fullReportForm" action="https://formspree.io/f/xqalqjqd" method="POST">
      <div class="form-grid">
=======
    <p style="text-align:center;color:gray;">Loading analysisâ€¦</p>
  </section>

  <section class="card" style="padding:1rem 1rem 1.5rem">
    <h3 style="margin:.25rem 0 1rem">Get Your Full Report</h3>
    <p style="color:#666;font-size:.9rem;margin:0 0 1rem;font-style:italic">SnipeRank is taking a deep dive into the site and may take 2-3 minutes to complete.</p>
    <form id="fullReportForm">
      <div style="display:grid;grid-template-columns:1fr 1fr;gap:1rem;margin-bottom:1rem">
>>>>>>> 85768363
        <input type="text" name="name" placeholder="Your Name" required autocomplete="name"/>
        <input type="email" name="email" placeholder="Your Email" required autocomplete="email"/>
        <input type="tel" name="phone" placeholder="Your Phone (optional)" autocomplete="tel"/>
        <input type="text" name="company" placeholder="Your Company (optional)" autocomplete="organization"/>
      </div>
<<<<<<< HEAD
      <textarea name="message" placeholder="Share context or ask a specific question — we'll address at your free consult." rows="4"></textarea>
=======
      <textarea name="message" placeholder="Share context or ask a specific question â€" weâ€™ll address at your free consult." rows="3" style="width:100%;margin-bottom:1rem"></textarea>
>>>>>>> 85768363
      <input type="hidden" name="url" id="urlField"/>
      <input type="hidden" name="_subject" value="SnipeRank Full Report request"/>
      <div class="form-button-wrapper"><button type="submit" class="btn-primary">View Full Report Now</button></div>
      <p id="formMessage" style="text-align:center;font-size:.95rem;color:gray;"></p>
    </form>
  </section>

  <div class="footer">Â© 2025 SnipeRank by <a href="https://quontora.com" target="_blank" rel="noopener" style="color:#3182CE;text-decoration:none;">quontora.com</a>.</div>

  <!-- Modal -->
  <div id="sr-modal" class="sr-modal" aria-hidden="true" role="dialog" aria-labelledby="sr-modal-title">
    <div class="sr-modal__backdrop" data-close></div>
    <div class="sr-modal__panel" role="document">
      <button class="sr-modal__close" aria-label="Close" data-close>×</button>
      <header class="sr-modal__header">
        <h2 id="sr-modal-title">SnipeRank Scoring Methodology</h2>
        <p class="sr-modal__sub">Our proprietary model evaluates four pillars (+ freshness preview). Items below are representative checks used to guide recommendations.</p>
      </header>
      <section class="sr-pill"><h3 class="sr-pill__title">AI Access Readiness</h3><ul class="sr-list"><li>robots.txt, meta directives, and sitemap crawlability.</li><li>Core Web Vitals thresholds & render stability (LCP/CLS/INP).</li><li>Internal link discoverability (click depth, orphan risk).</li></ul></section>
      <section class="sr-pill"><h3 class="sr-pill__title">Trust & Verification Signals</h3><ul class="sr-list"><li>HTTPS/SSL health and redirect hygiene.</li><li>Organization/Person schema and verifiable profiles.</li><li>Contact/footprint consistency across key surfaces.</li></ul></section>
      <section class="sr-pill"><h3 class="sr-pill__title">LLM Interpretability & Clarity</h3><ul class="sr-list"><li>Headings that ladder to one core claim.</li><li>Structured elements (lists/Q&A/tables) over dense paragraphs.</li><li>Entity disambiguation: names, dates, roles, locations.</li></ul></section>
      <section class="sr-pill"><h3 class="sr-pill__title">Prompt-Pattern Alignment</h3><ul class="sr-list"><li>Answer-first summaries and "how/compare" FAQs.</li><li>Task framing suitable for AI snippets and summaries.</li><li>Schema coverage (FAQ, Article/BlogPosting, WebSite).</li></ul></section>
      <section class="sr-pill"><h3 class="sr-pill__title">Freshness & Engagement Signals</h3><ul class="sr-list"><li>Update cadence and last-modified headers on key pages.</li><li>Data recency and time-boxed claims.</li><li>Interactive components and text equivalents.</li></ul></section>
      <footer class="sr-modal__fineprint">Exact weights are confidential. Scores include small variance to reflect signal confidence.</footer>
    </div>
  </div>

  <script>
    // ===== LLM logos from /img only (PNG) =====
    const LOGO_SOURCES = {
      ChatGPT: '/img/chatgpt-logo.png',
      Claude: '/img/claude-logo.png',
      Gemini: '/img/gemini-logo.png',
      Copilot: '/img/copilot-logo.png',
      Perplexity: '/img/perplexity-logo.png',
    };
    function logoDivFor(engine){
      const wrap = document.createElement('div'); wrap.className = 'llm-logo';
      const p = LOGO_SOURCES[engine];
      if(!p){ wrap.innerHTML = `<span class="llm-fallback">${engine}</span>`; return wrap; }
      const img = document.createElement('img'); img.alt = `${engine} logo`;
      const candidates = [p, p.replace(/^\/+/, '')]; // try /img then img/
      let i = 0;
      const tryNext = ()=>{ if(i < candidates.length){ img.src = candidates[i++]; } else { wrap.innerHTML = `<span class="llm-fallback">${engine}</span>`; } };
      img.onload = ()=>{ wrap.innerHTML=''; wrap.appendChild(img); };
      img.onerror = tryNext;
      tryNext();
      return wrap;
    }

    // Convert “AI Engine Insights” UL into logo + paragraph rows
    function transformAIInsights(root){
      const title = Array.from(root.querySelectorAll('h2,h3,h4,.section-title'))
        .find(n => /ai\s*engine\s*insights?/i.test((n.textContent||'').trim()));
      if (!title) return;
      let ul = title.nextElementSibling;
      while (ul && ul.tagName && ul.tagName.toLowerCase() !== 'ul') ul = ul.nextElementSibling;
      if (!ul) return;

      const bullets = Array.from(ul.querySelectorAll('li')).map(li => (li.textContent||'').trim());
      if (!bullets.length) return;

      const engines = ['ChatGPT','Claude','Gemini','Copilot','Perplexity'];
      const container = document.createElement('div'); container.className = 'llm-insights';

      engines.forEach((engine, i) => {
        const text = bullets[i]; if (!text) return;
        const row = document.createElement('div'); row.className = 'llm-row';
        row.appendChild(logoDivFor(engine));
        const p = document.createElement('p'); p.textContent = text;
        row.appendChild(p); container.appendChild(row);
      });
<<<<<<< HEAD
      ul.replaceWith(container);
=======
      ul.replaceWith(box);
    }
    function renderScoreCard(total,pillars,highlights){
      document.getElementById("scoreNumber").textContent = `${total}/100`;
      document.getElementById("scoreBand").textContent =
        total>=85?"Rank: Highly Visible â˜…â˜…â˜…â˜…â˜†":total>=70?"Rank: Partially Visible â˜…â˜…â˜…â˜†â˜†":total>=55?"Rank: Needs Work â˜…â˜…â˜†â˜†â˜†":"Rank: Low Visibility â˜…â˜†â˜†â˜†â˜†";
      const grid=document.getElementById("pillarsGrid"); grid.innerHTML="";
      [["AI Access Readiness",pillars.access],["Trust & Verification Signals",pillars.trust],["LLM Interpretability & Clarity",pillars.clarity],["Prompt-Pattern Alignment",pillars.alignment],["Freshness & Engagement Signals",pillars.freshness||16]]
        .forEach(([label,val])=>{const d=document.createElement("div"); d.className="pillar"; d.innerHTML=`<span class="label">${label}</span><span class="badge">${val}/20</span>`; grid.appendChild(d);});
      if(highlights?.length){const ul=document.getElementById("highlightsList"); ul.innerHTML=""; highlights.forEach(h=>{const li=document.createElement("li"); li.textContent=h; ul.appendChild(li);}); document.getElementById("highlightsBlock").hidden=false;}
>>>>>>> 85768363
    }

    document.addEventListener("DOMContentLoaded", async () => {
      const urlParams = new URLSearchParams(window.location.search);
      const targetUrl = urlParams.get("url") || "https://example.com";
      document.getElementById("current-url").textContent = targetUrl;
<<<<<<< HEAD

      // Load server-rendered analysis (smart base: same-origin if Node, else Render)
      try {
        const probe = await fetch('/api/score?url=' + encodeURIComponent('https://example.com'), { method: 'HEAD' }).catch(() => null);
        const isNodeServed = !!(probe && probe.ok);
        const apiBase = isNodeServed ? '' : 'https://sniperank-app2.onrender.com';

        const res = await fetch(`${apiBase}/report.html?url=${encodeURIComponent(targetUrl)}`, {
          method: 'GET',
          headers: { 'Accept': 'text/html' }
        });
        if (!res.ok) throw new Error(`HTTP ${res.status}`);

=======
      const urlField=document.getElementById("urlField"); if(urlField) urlField.value = targetUrl;

      // Choose backend (local proxy if available; else Render)
      let apiBase='';
      try{
        const probe=await fetch('/api/score?url='+encodeURIComponent('https://example.com'),{method:'HEAD'});
        if(!probe.ok) throw 0;
      }catch{ apiBase='https://sniperank-app2.onrender.com'; }

      // Load score -> scorecard
      try{
        const r=await fetch(`${apiBase}/api/score?url=${encodeURIComponent(targetUrl)}`);
        const j=await r.json();
        renderScoreCard(j.score, j.pillars, j.highlights);
      }catch{ /* leave defaults */ }

      // Load server-rendered analysis with ANALYZE mode then convert insights bullet list to logo rows
      try{
        const res = await fetch(`${apiBase}/report.html?report=analyze&url=${encodeURIComponent(targetUrl)}`);
>>>>>>> 85768363
        const html = await res.text();
        const host = document.getElementById("summary-results");
        host.innerHTML = html;
        transformAIInsights(host);
      } catch (err) {
        console.error('[SnipeRank] report load failed:', err);
        document.getElementById("summary-results").innerHTML =
          "<p style='text-align:center;color:red'>Error loading analysis.</p>";
      }

      // Fallback score (UI only; backend sends real band in /api/score)
      const p = { access:18, trust:17, clarity:19, alignment:18, freshness:16 };
      renderScoreCard(p.access+p.trust+p.clarity+p.alignment+p.freshness, p, [
        "Ensure consistent schema coverage (Org, WebSite, FAQ) across key templates.",
        "Add concise FAQ aligned to 'how/compare' prompts (4–6 non-overlapping Q&As).",
        "Reinforce org identity: bylines/authorship, About/company snippet, and persistent contact path.",
        "Favor lists/Q&A/tables so AI can extract answers without parsing dense paragraphs."
      ]);

      // Modal controls
      document.addEventListener('click', (e) => {
        if (e.target.closest('[data-open="sr-modal"]')) document.getElementById('sr-modal').setAttribute('aria-hidden','false');
        if (e.target.matches('[data-close]')) document.getElementById('sr-modal').setAttribute('aria-hidden','true');
      });
      document.addEventListener('keydown', (e)=>{ if(e.key==='Escape') document.getElementById('sr-modal').setAttribute('aria-hidden','true'); });

      // Copy summary
      document.getElementById("copyLLMBtn").addEventListener("click", async () => {
<<<<<<< HEAD
        const scoreText = document.getElementById("scoreNumber").textContent || "—/100";
        const labels = Array.from(document.querySelectorAll('.pillar .label')).map(el => el.textContent.trim());
        const vals = Array.from(document.querySelectorAll('.pillar .badge')).map(el => el.textContent.trim());
        const highlights = Array.from(document.querySelectorAll('#highlightsList li')).map(li => li.textContent.trim());
=======
        const scoreText = document.getElementById("scoreNumber").textContent || "â€"/100";
        const labels = [...document.querySelectorAll('.pillar .label')].map(el=>el.textContent.trim());
        const vals =   [...document.querySelectorAll('.pillar .badge')].map(el=>el.textContent.trim());
        const highlights = [...document.querySelectorAll('#highlightsList li')].map(li=>li.textContent.trim());
>>>>>>> 85768363
        const txt = [
          `Website: ${targetUrl}`,
          `SnipeRank Score: ${scoreText}`,
          `Pillars:`,
          ...labels.map((l,i)=>`- ${l}: ${vals[i]||''}`),
          ``,
          `Observed Highlights / Issues:`,
          ...highlights.map(h=>`- ${h}`),
          ``,
          `Next step — talk with Quontora:`,
          `• Book a free 30-minute consult: https://calendly.com/quontora`,
          `• We'll deliver a tailored 30-day plan prioritized by Technical, Content, Schema, and Freshness.`
        ].join("\n");
        try{
          await navigator.clipboard.writeText(txt);
          const b=document.getElementById("copyLLMBtn"); const old=b.textContent; b.textContent="Copied!"; setTimeout(()=>b.textContent=old,1500);
        }catch{ window.prompt("Copy the summary:", txt); }
      });

<<<<<<< HEAD
      // Lead form
      const form = document.getElementById("fullReportForm");
      const status = document.getElementById("formMessage");
      document.getElementById("urlField").value = targetUrl;

      form.addEventListener("submit", async (e) => {
        e.preventDefault();
        status.textContent = "🤖 Analyzing...";
        const fd = new FormData(form);
        fd.set("url", targetUrl);
        try {
          await fetch(form.action, { method: "POST", body: fd, headers: { "Accept": "application/json" } });
          status.textContent = "✅ Thanks! Redirecting…";
        } catch {
          status.textContent = "⚠️ Couldn't send just now, redirecting anyway.";
        } finally {
          const next = `/full-report.html?url=${encodeURIComponent(targetUrl)}`;
          window.location.href = next;
        }
      });

      function renderScoreCard(total, pillars, highlights){
        document.getElementById("scoreNumber").textContent = `${total}/100`;
        document.getElementById("scoreBand").textContent =
          total>=85?"Rank: Highly Visible ★★★★☆":total>=70?"Rank: Partially Visible ★★★☆☆":total>=55?"Rank: Needs Work ★★☆☆☆":"Rank: Low Visibility ★☆☆☆☆";

        const grid = document.getElementById("pillarsGrid");
        grid.innerHTML = "";
        [
          ["AI Access Readiness", pillars.access],
          ["Trust & Verification Signals", pillars.trust],
          ["LLM Interpretability & Clarity", pillars.clarity],
          ["Prompt-Pattern Alignment", pillars.alignment],
          ["Freshness & Engagement Signals", pillars.freshness],
        ].forEach(([label,val]) => {
          const d=document.createElement("div"); d.className="pillar";
          d.innerHTML = `<span class="label">${label}</span><span class="badge">${val}/20</span>`;
          grid.appendChild(d);
=======
      // Full-report redirect (no external Thank You)
      const form=document.getElementById("fullReportForm");
      if(form){
        form.addEventListener("submit", async (e)=>{
          e.preventDefault();
          document.getElementById("formMessage").textContent = "âœ… Preparing your full reportâ€¦";
          // best-effort notify backend; do not block redirect
          try{ await fetch(`${apiBase}/api/send-link`, {method:"POST",headers:{"Content-Type":"application/json"},
            body:JSON.stringify({ name:form.name.value, email:form.email.value, phone:form.phone.value, company:form.company.value, message:form.message.value, url:targetUrl })
          }); } catch {}
          window.location.href = `/full-report.html?url=${encodeURIComponent(targetUrl)}&v=${Date.now()}`;
>>>>>>> 85768363
        });

        if (highlights?.length){
          const ul=document.getElementById("highlightsList");
          ul.innerHTML="";
          highlights.forEach(h=>{ const li=document.createElement("li"); li.textContent=h; ul.appendChild(li); });
          document.getElementById("highlightsBlock").hidden=false;
        }
      }
    });
  </script>
</body>
</html>
<|MERGE_RESOLUTION|>--- conflicted
+++ resolved
@@ -1,23 +1,12 @@
-
 <!-- analyze.html — v2.4.5 (each item = 3 sentences; LLM = 1 paragraph) -->
 <!-- - Fetches from /report?report=analyze -->
 <!-- - Dynamic content only; no static filler -->
 <!DOCTYPE html>
 <html lang="en">
-<head>
-<<<<<<< HEAD
-  <!-- Analyze — dynamic short report -->
-  <meta charset="UTF-8" />
-  <meta name="viewport" content="width=device-width, initial-scale=1.0"/>
-  <title>SnipeRank — AI SEO Analysis Results</title>
-
-=======
-    <!-- Analyze short report (paragraph bullets, 2-paragraph LLM) Claude -->
-    
+<head>    
   <meta charset="UTF-8" />
   <meta name="viewport" content="width=device-width, initial-scale=1.0"/>
   <title>SnipeRank â€" AI SEO Analysis Results</title>
->>>>>>> 85768363
   <style>
     :root{
       --max-width:760px; --pad-v:3vh; --pad-h:2rem;
@@ -76,30 +65,14 @@
     .form-button-wrapper{text-align:center;margin:1.5rem 0}
 
     .footer{width:100%;text-align:center;padding:2rem 0 1rem;margin-top:3rem;border-top:1px solid var(--border);color:#666;font-size:.9rem}
-
-<<<<<<< HEAD
-    .sr-modal{position:fixed;inset:0;display:none;z-index:9999}
-    .sr-modal[aria-hidden="false"]{display:block}
-    .sr-modal__backdrop{position:absolute;inset:0;background:rgba(0,0,0,.3)}
-    .sr-modal__panel{position:relative;max-width:720px;width:calc(100% - 32px);margin:6vh auto;background:var(--sr-bg);color:var(--sr-text);border:1px solid var(--sr-border);border-radius:var(--sr-radius);box-shadow:var(--sr-shadow);padding:20px;max-height:90vh;overflow-y:auto}
-    .sr-modal__close{position:absolute;top:10px;right:10px;border:1px solid var(--sr-border);background:#fff;border-radius:999px;width:32px;height:32px;line-height:28px;font-size:18px;cursor:pointer;text-align:center}
-    .sr-modal__header h2{margin:0 0 4px;font-size:18px;font-weight:700}
-    .sr-modal__sub{margin:0 0 12px;color:var(--sr-muted);font-size:14px;line-height:1.35}
-    .sr-pill{background:var(--sr-pill-bg);border:1px solid var(--sr-border);border-radius:12px;padding:12px 14px;margin-bottom:var(--sr-gap)}
-    .sr-pill__title{margin:0 0 6px;font-size:15px;font-weight:700}
-    .sr-list{margin:0;padding-left:18px}
-    .sr-list li{margin:6px 0;line-height:1.35}
-    .sr-modal__fineprint{margin-top:8px;color:var(--sr-muted);font-size:12px;line-height:1.3;border-top:1px dashed var(--sr-border);padding-top:10px}
-
-    @media(max-width:600px){.pillars{grid-template-columns:1fr}h1{font-size:3rem}.form-grid{grid-template-columns:1fr}}
-=======
+    
     /* Form styling fixes */
     input,textarea{width:100%;padding:.75rem 1rem;border:1px solid #ddd;border-radius:8px;font-size:1rem;font-family:inherit;transition:border-color .2s}
     input:focus,textarea:focus{outline:none;border-color:#3182CE}
     textarea{resize:vertical;min-height:100px}
 
     @media(max-width:600px){.pillars{grid-template-columns:1fr}h1{font-size:3rem}}
->>>>>>> 85768363
+
   </style>
 </head>
 <body>
@@ -130,16 +103,7 @@
   </section>
 
   <section id="summary-results">
-<<<<<<< HEAD
-    <p style="text-align:center;color:gray;">Loading analysis...</p>
-  </section>
-
-  <!-- Lead form (Analyze keeps the form) -->
-  <section class="report-section">
-    <h3>Get Your Full Report</h3>
-    <form id="fullReportForm" action="https://formspree.io/f/xqalqjqd" method="POST">
-      <div class="form-grid">
-=======
+
     <p style="text-align:center;color:gray;">Loading analysisâ€¦</p>
   </section>
 
@@ -148,17 +112,13 @@
     <p style="color:#666;font-size:.9rem;margin:0 0 1rem;font-style:italic">SnipeRank is taking a deep dive into the site and may take 2-3 minutes to complete.</p>
     <form id="fullReportForm">
       <div style="display:grid;grid-template-columns:1fr 1fr;gap:1rem;margin-bottom:1rem">
->>>>>>> 85768363
         <input type="text" name="name" placeholder="Your Name" required autocomplete="name"/>
         <input type="email" name="email" placeholder="Your Email" required autocomplete="email"/>
         <input type="tel" name="phone" placeholder="Your Phone (optional)" autocomplete="tel"/>
         <input type="text" name="company" placeholder="Your Company (optional)" autocomplete="organization"/>
       </div>
-<<<<<<< HEAD
-      <textarea name="message" placeholder="Share context or ask a specific question — we'll address at your free consult." rows="4"></textarea>
-=======
+
       <textarea name="message" placeholder="Share context or ask a specific question â€" weâ€™ll address at your free consult." rows="3" style="width:100%;margin-bottom:1rem"></textarea>
->>>>>>> 85768363
       <input type="hidden" name="url" id="urlField"/>
       <input type="hidden" name="_subject" value="SnipeRank Full Report request"/>
       <div class="form-button-wrapper"><button type="submit" class="btn-primary">View Full Report Now</button></div>
@@ -231,9 +191,7 @@
         const p = document.createElement('p'); p.textContent = text;
         row.appendChild(p); container.appendChild(row);
       });
-<<<<<<< HEAD
-      ul.replaceWith(container);
-=======
+
       ul.replaceWith(box);
     }
     function renderScoreCard(total,pillars,highlights){
@@ -244,28 +202,14 @@
       [["AI Access Readiness",pillars.access],["Trust & Verification Signals",pillars.trust],["LLM Interpretability & Clarity",pillars.clarity],["Prompt-Pattern Alignment",pillars.alignment],["Freshness & Engagement Signals",pillars.freshness||16]]
         .forEach(([label,val])=>{const d=document.createElement("div"); d.className="pillar"; d.innerHTML=`<span class="label">${label}</span><span class="badge">${val}/20</span>`; grid.appendChild(d);});
       if(highlights?.length){const ul=document.getElementById("highlightsList"); ul.innerHTML=""; highlights.forEach(h=>{const li=document.createElement("li"); li.textContent=h; ul.appendChild(li);}); document.getElementById("highlightsBlock").hidden=false;}
->>>>>>> 85768363
+
     }
 
     document.addEventListener("DOMContentLoaded", async () => {
       const urlParams = new URLSearchParams(window.location.search);
       const targetUrl = urlParams.get("url") || "https://example.com";
       document.getElementById("current-url").textContent = targetUrl;
-<<<<<<< HEAD
-
-      // Load server-rendered analysis (smart base: same-origin if Node, else Render)
-      try {
-        const probe = await fetch('/api/score?url=' + encodeURIComponent('https://example.com'), { method: 'HEAD' }).catch(() => null);
-        const isNodeServed = !!(probe && probe.ok);
-        const apiBase = isNodeServed ? '' : 'https://sniperank-app2.onrender.com';
-
-        const res = await fetch(`${apiBase}/report.html?url=${encodeURIComponent(targetUrl)}`, {
-          method: 'GET',
-          headers: { 'Accept': 'text/html' }
-        });
-        if (!res.ok) throw new Error(`HTTP ${res.status}`);
-
-=======
+
       const urlField=document.getElementById("urlField"); if(urlField) urlField.value = targetUrl;
 
       // Choose backend (local proxy if available; else Render)
@@ -285,7 +229,7 @@
       // Load server-rendered analysis with ANALYZE mode then convert insights bullet list to logo rows
       try{
         const res = await fetch(`${apiBase}/report.html?report=analyze&url=${encodeURIComponent(targetUrl)}`);
->>>>>>> 85768363
+
         const html = await res.text();
         const host = document.getElementById("summary-results");
         host.innerHTML = html;
@@ -314,17 +258,12 @@
 
       // Copy summary
       document.getElementById("copyLLMBtn").addEventListener("click", async () => {
-<<<<<<< HEAD
-        const scoreText = document.getElementById("scoreNumber").textContent || "—/100";
-        const labels = Array.from(document.querySelectorAll('.pillar .label')).map(el => el.textContent.trim());
-        const vals = Array.from(document.querySelectorAll('.pillar .badge')).map(el => el.textContent.trim());
-        const highlights = Array.from(document.querySelectorAll('#highlightsList li')).map(li => li.textContent.trim());
-=======
+
         const scoreText = document.getElementById("scoreNumber").textContent || "â€"/100";
         const labels = [...document.querySelectorAll('.pillar .label')].map(el=>el.textContent.trim());
         const vals =   [...document.querySelectorAll('.pillar .badge')].map(el=>el.textContent.trim());
         const highlights = [...document.querySelectorAll('#highlightsList li')].map(li=>li.textContent.trim());
->>>>>>> 85768363
+
         const txt = [
           `Website: ${targetUrl}`,
           `SnipeRank Score: ${scoreText}`,
@@ -344,46 +283,7 @@
         }catch{ window.prompt("Copy the summary:", txt); }
       });
 
-<<<<<<< HEAD
-      // Lead form
-      const form = document.getElementById("fullReportForm");
-      const status = document.getElementById("formMessage");
-      document.getElementById("urlField").value = targetUrl;
-
-      form.addEventListener("submit", async (e) => {
-        e.preventDefault();
-        status.textContent = "🤖 Analyzing...";
-        const fd = new FormData(form);
-        fd.set("url", targetUrl);
-        try {
-          await fetch(form.action, { method: "POST", body: fd, headers: { "Accept": "application/json" } });
-          status.textContent = "✅ Thanks! Redirecting…";
-        } catch {
-          status.textContent = "⚠️ Couldn't send just now, redirecting anyway.";
-        } finally {
-          const next = `/full-report.html?url=${encodeURIComponent(targetUrl)}`;
-          window.location.href = next;
-        }
-      });
-
-      function renderScoreCard(total, pillars, highlights){
-        document.getElementById("scoreNumber").textContent = `${total}/100`;
-        document.getElementById("scoreBand").textContent =
-          total>=85?"Rank: Highly Visible ★★★★☆":total>=70?"Rank: Partially Visible ★★★☆☆":total>=55?"Rank: Needs Work ★★☆☆☆":"Rank: Low Visibility ★☆☆☆☆";
-
-        const grid = document.getElementById("pillarsGrid");
-        grid.innerHTML = "";
-        [
-          ["AI Access Readiness", pillars.access],
-          ["Trust & Verification Signals", pillars.trust],
-          ["LLM Interpretability & Clarity", pillars.clarity],
-          ["Prompt-Pattern Alignment", pillars.alignment],
-          ["Freshness & Engagement Signals", pillars.freshness],
-        ].forEach(([label,val]) => {
-          const d=document.createElement("div"); d.className="pillar";
-          d.innerHTML = `<span class="label">${label}</span><span class="badge">${val}/20</span>`;
-          grid.appendChild(d);
-=======
+
       // Full-report redirect (no external Thank You)
       const form=document.getElementById("fullReportForm");
       if(form){
@@ -395,7 +295,6 @@
             body:JSON.stringify({ name:form.name.value, email:form.email.value, phone:form.phone.value, company:form.company.value, message:form.message.value, url:targetUrl })
           }); } catch {}
           window.location.href = `/full-report.html?url=${encodeURIComponent(targetUrl)}&v=${Date.now()}`;
->>>>>>> 85768363
         });
 
         if (highlights?.length){
