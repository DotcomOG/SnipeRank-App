--- conflicted
+++ resolved
@@ -1,7 +1,6 @@
-<!doctype html>
+<!DOCTYPE html>
 <html lang="en">
 <head>
-<<<<<<< HEAD
   <!-- analyze.html - v3.1.0 - Production version with correct form and footer -->
   <!-- Features: 25-page analysis, progress bar, score breakdown modal, proper form fields -->
   <!-- Compatible with: server.js v2.6.0+ (/api/score and /report.html?report=analyze endpoints) -->
@@ -62,14 +61,15 @@
     .llm-fallback{display:inline-flex;align-items:center;justify-content:center;height:28px;padding:0 .75rem;border:1px solid var(--border);border-radius:6px;font-size:.85rem;font-weight:600;color:#333;background:#f8f9fa}
 
     /* Get Full Report Form Section */
-    .form-section{text-align:center;padding:3rem 2rem;border-top:1px solid var(--border);margin-top:3rem}
+    .form-section{text-align:center;padding:3rem 2rem;border-top:1px solid var(--border);margin-top:3rem;width:100%}
     .form-section h3{margin:0 0 2rem;font-size:1.8rem;font-weight:700}
-    .form-grid{display:grid;grid-template-columns:1fr 1fr;gap:1rem;max-width:600px;margin:0 auto 1rem}
+    .form-container{max-width:100%;margin:0 auto}
+    .form-grid{display:grid;grid-template-columns:1fr 1fr;gap:1rem;margin:0 auto 1rem}
     .form-full{grid-column:1/-1}
     .form-section input, .form-section textarea{width:100%;padding:12px 16px;border:1px solid var(--border);border-radius:4px;font-size:16px;font-family:inherit}
     .form-section textarea{min-height:100px;resize:vertical}
     .form-section input:focus, .form-section textarea:focus{outline:none;border-color:#3182CE}
-    .form-btn{margin-top:1rem}
+    .form-btn{margin-top:1rem;max-width:300px}
 
     /* Consultation Section */
     .consultation-section{text-align:center;padding:3rem 2rem;margin-top:3rem}
@@ -106,210 +106,49 @@
 <body>
   <h1>SnipeRank</h1>
   <h2>AI SEO Analysis</h2>
-=======
-  <!-- analyze.html - v3.0.0 - Integrated clean version with progress bar and modal -->
-  <!-- Features: Progress overlay, score breakdown modal, session storage, clean server.js integration -->
-  <!-- Compatible with: server.js v2.6.0+ (/api/score and /report.html endpoints) -->
-  
-  <meta charset="utf-8" />
-  <meta name="viewport" content="width=device-width,initial-scale=1" />
-  <title>SnipeRank - AI SEO Analysis</title>
-  <style>
-    body{font-family:system-ui,-apple-system,Segoe UI,Roboto,Helvetica,Arial,sans-serif;background:#fafafa;color:#111;margin:0}
-    .wrap{max-width:960px;margin:40px auto;padding:0 16px}
-    h1{font-size:32px;font-weight:700;margin:0 0 8px;background:linear-gradient(135deg,#000 0%,#3182CE 100%);-webkit-background-clip:text;-webkit-text-fill-color:transparent;background-clip:text}
-    .tagline{color:#666;font-size:16px;margin:0 0 24px}
-    form{display:flex;gap:12px;margin:24px 0;align-items:stretch}
-    input[type=url]{flex:1;padding:14px 16px;border:1px solid #ddd;border-radius:12px;font-size:16px;transition:border-color .2s}
-    input[type=url]:focus{outline:none;border-color:#3182CE}
-    button{padding:14px 20px;border:0;border-radius:12px;background:#111;color:#fff;font-weight:600;cursor:pointer;transition:background .2s}
-    button:hover{background:#333}
-    button[disabled]{opacity:.6;cursor:not-allowed;background:#666}
-    
-    .card{background:#fff;border:1px solid #eaeaea;border-radius:16px;padding:20px;box-shadow:0 2px 8px rgba(0,0,0,.06);margin:20px 0}
-    .score-section{display:flex;justify-content:space-between;align-items:flex-start;gap:20px;margin-bottom:20px}
-    .score-main{flex:1}
-    .score-number{font-size:56px;font-weight:800;letter-spacing:-.02em;margin:0}
-    .score-label{color:#666;font-size:16px;margin:4px 0 12px}
-    .score-band{color:#888;font-size:14px;margin-bottom:12px}
-    .score-actions{display:flex;gap:8px;align-items:center;flex-wrap:wrap}
-    .btn-ghost{border:1px solid #ddd;background:#fff;color:#111;padding:8px 12px;border-radius:8px;cursor:pointer;font-size:14px;text-decoration:none;transition:background .2s}
-    .btn-ghost:hover{background:#f5f5f5}
-    .btn-primary{background:#dc3545;color:#fff;border:none;padding:10px 16px;border-radius:8px;font-weight:600;text-decoration:none;transition:background .2s}
-    .btn-primary:hover{background:#c82333}
-    
-    .pillars{display:grid;grid-template-columns:repeat(auto-fit,minmax(200px,1fr));gap:12px;margin:20px 0}
-    .pillar{border:1px solid #eee;border-radius:10px;padding:12px;background:#fafafa;display:flex;justify-content:space-between;align-items:center}
-    .pillar-label{font-weight:600;font-size:13px}
-    .pillar-score{font-weight:700;color:#333;font-size:14px}
-    
-    .highlights{margin:20px 0;padding:16px;background:#f8f9fa;border-radius:10px;border-left:4px solid #3182CE}
-    .highlights h4{margin:0 0 8px;font-size:16px;font-weight:700}
-    .highlights ul{margin:8px 0 0 20px;padding:0}
-    .highlights li{margin:4px 0;line-height:1.4;font-size:14px}
-    
-    .report-section{border-top:1px solid #eee;padding-top:20px;margin-top:20px}
-    .report-content{display:grid;gap:24px}
-    .report-item h4{font-weight:700;color:#333;margin:0 0 8px;font-size:15px}
-    .report-item ul{margin:0;padding-left:20px}
-    .report-item li{margin:6px 0;line-height:1.5;font-size:14px}
-    
-    .llm-section{margin-top:24px}
-    .llm-insights{display:grid;gap:16px}
-    .llm-row{display:flex;gap:12px;align-items:flex-start;padding:12px;border:1px solid #eee;border-radius:8px;background:#fff}
-    .llm-logo{min-width:32px;height:32px;display:flex;align-items:center;justify-content:center;border-radius:6px;background:#f5f5f5;font-size:10px;font-weight:600;color:#666}
-    .llm-content{flex:1;font-size:14px;line-height:1.5}
-    
-    /* Progress overlay */
-    .overlay{position:fixed;inset:0;background:rgba(255,255,255,.95);display:none;align-items:center;justify-content:center;z-index:1000}
-    .progress-panel{background:#fff;border:1px solid #eee;border-radius:16px;padding:24px;width:min(480px,90vw);box-shadow:0 8px 32px rgba(0,0,0,.12)}
-    .progress-header{display:flex;justify-content:space-between;align-items:center;margin-bottom:12px}
-    .progress-title{font-weight:700;font-size:18px}
-    .progress-pct{color:#666;font-size:16px;font-weight:600}
-    .progress-bar{height:12px;border-radius:8px;background:#eee;overflow:hidden;margin:12px 0}
-    .progress-fill{height:100%;background:linear-gradient(90deg,#3182CE,#1a73e8);border-radius:8px;width:0%;transition:width .3s ease}
-    .progress-eta{color:#666;font-size:14px;line-height:1.4}
-    
-    /* Modal */
-    .modal-backdrop{position:fixed;inset:0;background:rgba(0,0,0,.5);display:none;align-items:center;justify-content:center;z-index:1001}
-    .modal{width:min(600px,90vw);background:#fff;border-radius:16px;padding:24px;box-shadow:0 20px 60px rgba(0,0,0,.3)}
-    .modal-header{display:flex;justify-content:space-between;align-items:center;margin-bottom:16px}
-    .modal-title{font-size:20px;font-weight:700;margin:0}
-    .modal-close{background:transparent;border:0;font-size:24px;cursor:pointer;padding:4px;color:#666}
-    .modal-close:hover{color:#000}
-    .modal-content{line-height:1.6}
-    .modal-content ul{margin:12px 0;padding-left:20px}
-    .modal-content li{margin:8px 0}
-    
-    .muted{color:#666}
-    .text-center{text-align:center}
-    .mt-1{margin-top:8px}
-    .hidden{display:none}
-  </style>
-</head>
-<body>
-  <div class="wrap">
-    <h1>SnipeRank</h1>
-    <div class="tagline">AI SEO Analysis & Optimization Intelligence</div>
-    
-    <form id="analyze-form">
-      <input id="url-input" type="url" placeholder="https://example.com" required />
-      <button id="analyze-btn" type="submit">Analyze Website</button>
-    </form>
-
-    <div id="result-card" class="card hidden">
-      <!-- Score Section -->
-      <div class="score-section">
-        <div class="score-main">
-          <div class="score-number" id="score-number">-</div>
-          <div class="score-label">SnipeRank Score</div>
-          <div class="score-band" id="score-band">-</div>
-          <div class="score-actions">
-            <button class="btn-ghost" id="breakdown-btn">What goes into this score?</button>
-            <a href="#" class="btn-ghost" id="copy-btn">Copy Summary</a>
-          </div>
-        </div>
-        <div>
-          <a href="#" class="btn-primary" id="full-report-btn">View Full Report →</a>
-        </div>
-      </div>
-
-      <!-- Pillars Grid -->
-      <div class="pillars" id="pillars-grid"></div>
-
-      <!-- Highlights -->
-      <div class="highlights hidden" id="highlights-section">
-        <h4>Key Issues Identified</h4>
-        <ul id="highlights-list"></ul>
-      </div>
-
-      <!-- Analysis Report -->
-      <div class="report-section" id="report-section">
-        <div id="report-content"></div>
-      </div>
-    </div>
->>>>>>> 3cea7762
-
-    <div class="mt-1 muted text-center">
-      Tip: After analysis, use "View Full Report" for comprehensive details without recalculating.
-    </div>
+
+  <div class="info-row">
+    <div class="powered-by">Powered by <a href="https://quontora.com" target="_blank" rel="noopener">quontora</a></div>
+    <div class="for-url">Analysis for: <strong id="current-url">-</strong></div>
   </div>
 
-  <!-- Progress Overlay -->
-  <div id="progress-overlay" class="overlay">
-    <div class="progress-panel">
-      <div class="progress-header">
-        <div class="progress-title">Analyzing your website...</div>
-        <div class="progress-pct" id="progress-pct">0%</div>
-      </div>
-      <div class="progress-bar">
-        <div class="progress-fill" id="progress-fill"></div>
-      </div>
-<<<<<<< HEAD
+  <section class="card score-card" id="scoreCard" aria-live="polite">
+    <div class="score-top">
+      <div class="score-main">
+        <div class="score-number" id="scoreNumber">-</div>
+        <div class="score-band" id="scoreBand">Calculating...</div>
+      </div>
       <div class="btn-row">
         <button class="btn-ghost" id="breakdownBtn" type="button">What goes into this score?</button>
         <button class="btn-ghost" id="copyBtn" type="button">Copy Shareable Summary</button>
-=======
-      <div class="progress-eta" id="progress-eta">
-        Scanning up to <strong>25 pages</strong> for comprehensive analysis.<br>
-        This typically takes <strong>15-45 seconds</strong>.
->>>>>>> 3cea7762
-      </div>
-    </div>
-  </div>
-
-  <!-- Score Breakdown Modal -->
-  <div id="breakdown-modal" class="modal-backdrop">
-    <div class="modal">
-      <div class="modal-header">
-        <h3 class="modal-title">What goes into your SnipeRank score?</h3>
-        <button class="modal-close" id="modal-close">×</button>
-      </div>
-      <div class="modal-content">
-        <ul>
-          <li><strong>AI Access Readiness:</strong> How easily can AI systems discover, crawl, and understand your site structure.</li>
-          <li><strong>Trust & Verification Signals:</strong> Authority indicators, security, and credibility markers that AI engines prioritize.</li>
-          <li><strong>LLM Interpretability & Clarity:</strong> Content organization, semantic markup, and clarity for AI language models.</li>
-          <li><strong>Prompt-Pattern Alignment:</strong> How well your content matches common search patterns and query structures.</li>
-          <li><strong>Freshness & Engagement Signals:</strong> Content recency, user engagement, and dynamic elements.</li>
-        </ul>
-        <p style="margin-top:16px;font-style:italic;color:#666;">
-          Our proprietary analysis combines 50+ ranking factors with weightings optimized for AI search engines.
-        </p>
-      </div>
-    </div>
-  </div>
-
-  <script>
-    // Elements
-    const form = document.getElementById('analyze-form');
-    const urlInput = document.getElementById('url-input');
-    const analyzeBtn = document.getElementById('analyze-btn');
-    const resultCard = document.getElementById('result-card');
-    const progressOverlay = document.getElementById('progress-overlay');
-    const progressFill = document.getElementById('progress-fill');
-    const progressPct = document.getElementById('progress-pct');
-    const progressEta = document.getElementById('progress-eta');
-    const breakdownModal = document.getElementById('breakdown-modal');
-    const modalClose = document.getElementById('modal-close');
-    const breakdownBtn = document.getElementById('breakdown-btn');
-    const copyBtn = document.getElementById('copy-btn');
-    const fullReportBtn = document.getElementById('full-report-btn');
-
-<<<<<<< HEAD
+      </div>
+    </div>
+    <div class="pillars" id="pillarsGrid"></div>
+    <div class="highlights" id="highlightsBlock" hidden>
+      <h4>Highlights</h4>
+      <ul id="highlightsList"></ul>
+    </div>
+  </section>
+
+  <section id="summary-results">
+    <p style="text-align:center;color:gray;">Loading analysis...</p>
+  </section>
+
   <!-- Get Full Report Form -->
   <section class="form-section">
     <h3>Get Your Full Report</h3>
-    <form id="full-report-form">
-      <div class="form-grid">
-        <input type="text" id="name-input" placeholder="Your Name" required />
-        <input type="email" id="email-input" placeholder="Your Email" required />
-        <input type="tel" id="phone-input" placeholder="Your Phone (optional)" />
-        <input type="text" id="company-input" placeholder="Your Company (optional)" />
-        <textarea class="form-full" id="context-input" placeholder="Share context or ask a specific question — we'll address at your free consult."></textarea>
-      </div>
-      <button type="submit" class="btn-primary form-btn">Email Me My Full Report</button>
-    </form>
+    <div class="form-container">
+      <form id="full-report-form">
+        <div class="form-grid">
+          <input type="text" id="name-input" placeholder="Your Name" required />
+          <input type="email" id="email-input" placeholder="Your Email" required />
+          <input type="tel" id="phone-input" placeholder="Your Phone (optional)" />
+          <input type="text" id="company-input" placeholder="Your Company (optional)" />
+          <textarea class="form-full" id="context-input" placeholder="Share context or ask a specific question — we'll address at your free consult."></textarea>
+        </div>
+        <button type="submit" class="btn-primary form-btn">Email Me My Full Report</button>
+      </form>
+    </div>
   </section>
 
   <!-- Consultation Section -->
@@ -396,189 +235,16 @@
       img.onload = () => {wrap.innerHTML = ''; wrap.appendChild(img)};
       img.onerror = () => {wrap.innerHTML = `<span class="llm-fallback">${engine}</span>`};
       return wrap;
-=======
-    let currentUrl = '';
-    let currentData = null;
-
-    // Progress simulation
-    function startProgress() {
-      progressOverlay.style.display = 'flex';
-      progressFill.style.width = '0%';
-      progressPct.textContent = '0%';
-      
-      let progress = 0;
-      return setInterval(() => {
-        const increment = progress < 60 ? 2.5 : progress < 85 ? 1.2 : 0.3;
-        progress = Math.min(progress + increment, 95);
-        progressFill.style.width = progress + '%';
-        progressPct.textContent = Math.floor(progress) + '%';
-        
-        if (progress > 30) {
-          progressEta.innerHTML = 'Processing content structure and AI optimization signals...<br>Almost done!';
-        }
-      }, 200);
-    }
-
-    function stopProgress() {
-      progressFill.style.width = '100%';
-      progressPct.textContent = '100%';
-      setTimeout(() => {
-        progressOverlay.style.display = 'none';
-      }, 300);
-    }
-
-    // Modal controls
-    function showModal(show = true) {
-      breakdownModal.style.display = show ? 'flex' : 'none';
-    }
-    
-    breakdownBtn.addEventListener('click', (e) => {
-      e.preventDefault();
-      showModal(true);
-    });
-    
-    modalClose.addEventListener('click', () => showModal(false));
-    breakdownModal.addEventListener('click', (e) => {
-      if (e.target === breakdownModal) showModal(false);
-    });
-
-    // Form submission
-    form.addEventListener('submit', async (e) => {
-      e.preventDefault();
-      const url = urlInput.value.trim();
-      if (!url) return;
-
-      currentUrl = url;
-      analyzeBtn.disabled = true;
-      analyzeBtn.textContent = 'Analyzing...';
-      
-      const progressTimer = startProgress();
-
-      try {
-        // Check API availability
-        let apiBase = '';
-        try {
-          const probe = await fetch('/api/score?url=' + encodeURIComponent('https://example.com'), {method:'HEAD'});
-          if (!probe.ok) apiBase = 'https://sniperank-app2.onrender.com';
-        } catch {
-          apiBase = 'https://sniperank-app2.onrender.com';
-        }
-
-        // Get score data
-        const scoreResponse = await fetch(`${apiBase}/api/score?url=${encodeURIComponent(url)}`);
-        if (!scoreResponse.ok) throw new Error('Analysis failed');
-        const scoreData = await scoreResponse.json();
-
-        // Get report content  
-        const reportResponse = await fetch(`${apiBase}/report.html?report=analyze&url=${encodeURIComponent(url)}`);
-        if (!reportResponse.ok) throw new Error('Report generation failed');
-        const reportHtml = await reportResponse.text();
-
-        // Combine data
-        currentData = {
-          score: scoreData.score,
-          pillars: scoreData.pillars,
-          highlights: scoreData.highlights,
-          band: scoreData.band,
-          reportHtml: reportHtml,
-          insights: scoreData.insights
-        };
-
-        // Store for full report
-        sessionStorage.setItem('sniperank:url', url);
-        sessionStorage.setItem('sniperank:data', JSON.stringify(currentData));
-
-        renderResults(currentData, url);
-        
-      } catch (error) {
-        console.error('Analysis error:', error);
-        resultCard.className = 'card';
-        resultCard.innerHTML = `
-          <div class="text-center muted">
-            <strong>Analysis Error</strong><br>
-            ${error.message}<br>
-            Please check the URL and try again.
-          </div>
-        `;
-      } finally {
-        clearInterval(progressTimer);
-        stopProgress();
-        analyzeBtn.disabled = false;
-        analyzeBtn.textContent = 'Analyze Website';
-      }
-    });
-
-    function renderResults(data, url) {
-      // Show result card
-      resultCard.classList.remove('hidden');
-      
-      // Update score
-      document.getElementById('score-number').textContent = data.score + '/100';
-      document.getElementById('score-band').textContent = data.band || '';
-      
-      // Update pillars
-      const pillarsGrid = document.getElementById('pillars-grid');
-      pillarsGrid.innerHTML = '';
-      
-      const pillarLabels = [
-        ['AI Access Readiness', data.pillars.access],
-        ['Trust & Verification Signals', data.pillars.trust], 
-        ['LLM Interpretability & Clarity', data.pillars.clarity],
-        ['Prompt-Pattern Alignment', data.pillars.alignment]
-      ];
-      
-      pillarLabels.forEach(([label, score]) => {
-        const div = document.createElement('div');
-        div.className = 'pillar';
-        div.innerHTML = `
-          <div class="pillar-label">${label}</div>
-          <div class="pillar-score">${score}/25</div>
-        `;
-        pillarsGrid.appendChild(div);
-      });
-
-      // Update highlights
-      if (data.highlights && data.highlights.length > 0) {
-        const highlightsSection = document.getElementById('highlights-section');
-        const highlightsList = document.getElementById('highlights-list');
-        highlightsList.innerHTML = '';
-        
-        data.highlights.slice(0, 4).forEach(highlight => {
-          const li = document.createElement('li');
-          li.textContent = highlight;
-          highlightsList.appendChild(li);
-        });
-        
-        highlightsSection.classList.remove('hidden');
-      }
-
-      // Update report content
-      const reportContent = document.getElementById('report-content');
-      reportContent.innerHTML = data.reportHtml;
-      
-      // Transform AI insights to logo format
-      transformAIInsights(reportContent);
-
-      // Update full report button
-      fullReportBtn.href = `full-report.html?url=${encodeURIComponent(url)}`;
->>>>>>> 3cea7762
-    }
-
-    // Transform AI insights section
-    function transformAIInsights(container) {
-      const title = [...container.querySelectorAll('h2,h3,h4,.section-title')].find(n => 
-        /ai\s*engine\s*insights?/i.test((n.textContent || '').trim())
-      );
-      
+    }
+    
+    function transformAIInsights(root){
+      const title = [...root.querySelectorAll('h2,h3,h4,.section-title')].find(n => /ai\s*engine\s*insights?/i.test((n.textContent || '').trim()));
       if (!title) return;
-      
       let ul = title.nextElementSibling;
       while (ul && ul.tagName && ul.tagName.toLowerCase() !== 'ul') ul = ul.nextElementSibling;
       if (!ul) return;
-      
       const bullets = [...ul.querySelectorAll('li')].map(li => (li.textContent || '').trim());
       if (!bullets.length) return;
-<<<<<<< HEAD
       const engines = ['ChatGPT','Claude','Gemini','Copilot','Perplexity'];
       const box = document.createElement('div'); 
       box.className = 'llm-insights';
@@ -734,44 +400,15 @@
       document.getElementById("current-url").textContent = targetUrl;
       
       const progressTimer = startProgress();
-=======
-      
-      const engines = ['ChatGPT', 'Claude', 'Gemini', 'Copilot', 'Perplexity'];
-      const insightsContainer = document.createElement('div');
-      insightsContainer.className = 'llm-insights';
-      
-      engines.forEach((engine, i) => {
-        const text = bullets[i];
-        if (!text) return;
-        
-        const row = document.createElement('div');
-        row.className = 'llm-row';
-        row.innerHTML = `
-          <div class="llm-logo">${engine.slice(0,3)}</div>
-          <div class="llm-content">${text}</div>
-        `;
-        insightsContainer.appendChild(row);
-      });
-      
-      ul.replaceWith(insightsContainer);
-    }
-
-    // Copy summary functionality
-    copyBtn.addEventListener('click', async (e) => {
-      e.preventDefault();
-      if (!currentData || !currentUrl) return;
-      
-      const summary = `Website: ${currentUrl}
-SnipeRank Score: ${currentData.score}/100
->>>>>>> 3cea7762
-
-Pillars:
-- AI Access Readiness: ${currentData.pillars.access}/25
-- Trust & Verification: ${currentData.pillars.trust}/25  
-- LLM Interpretability: ${currentData.pillars.clarity}/25
-- Prompt-Pattern Alignment: ${currentData.pillars.alignment}/25
-
-<<<<<<< HEAD
+
+      let apiBase = '';
+      try {
+        const probe = await fetch('/api/score?url=' + encodeURIComponent('https://example.com'), {method:'HEAD'});
+        if (!probe.ok) throw 0;
+      } catch { 
+        apiBase = 'https://sniperank-app2.onrender.com'; 
+      }
+
       try {
         const r = await fetch(`${apiBase}/api/score?url=${encodeURIComponent(targetUrl)}`);
         const j = await r.json();
@@ -795,30 +432,6 @@
       } finally {
         clearInterval(progressTimer);
         stopProgress();
-=======
-Key Issues:
-${currentData.highlights ? currentData.highlights.map(h => `- ${h}`).join('\n') : '- See full analysis for details'}
-
-Generated by SnipeRank AI SEO Analysis`;
-
-      try {
-        await navigator.clipboard.writeText(summary);
-        const oldText = copyBtn.textContent;
-        copyBtn.textContent = 'Copied!';
-        setTimeout(() => copyBtn.textContent = oldText, 2000);
-      } catch {
-        // Fallback for browsers without clipboard API
-        const textarea = document.createElement('textarea');
-        textarea.value = summary;
-        document.body.appendChild(textarea);
-        textarea.select();
-        document.execCommand('copy');
-        document.body.removeChild(textarea);
-        
-        const oldText = copyBtn.textContent;
-        copyBtn.textContent = 'Copied!';
-        setTimeout(() => copyBtn.textContent = oldText, 2000);
->>>>>>> 3cea7762
       }
     });
   </script>
